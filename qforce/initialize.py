import shutil
import os
import sys
from ase.io import read, write
from qforce.make_qm_input import make_hessian_input
from qforce.hessian import fit_forcefield


class Initialize():
    """
    Scope:
    ------
    Read the Q-Force input file containing all necessary and optional
    the commands.

    Input file has single line commands such as:
        one_line = value
    and multi-line commands such as:
        [multi_line]
        value1
        value2

    Also checks if all necessary files and software are present.
    """
    def __init__(self, args):
        ########## GENERAL ##########
        self.frag_lib = os.path.expanduser("~/qforce_fragments")
        self.n_equiv = 4
        ########## QM INPUT #########
        self.scan_no = "35"
        self.scan_step = "10.0"
        self.charge = 0
        self.multi = 1
        self.method = "PBEPBE"
        self.basis = "6-31+G(D)"
        self.disp = "GD3BJ"
        self.nproc = ""
        self.mem = ""
        self.charge_method = "CM5"
        self.job_script = []
        ########## FITTING ##########
        self.vibr_coef = 1.0
        self.fchk_file = ""
        self.qm_freq_out = ""
        self.urey = False
        self.cross = False
<<<<<<< HEAD
        self.nrexcl = 3
        self.param = []
        self.nofrag = args.nofrag
        self.nb_off = False
        self.external_nonbonded = False
=======
        self.ignored_terms = ['urey', 'cross_bond_angle']
        self.n_excl = 3
        self.param = []  # temporary
        self.nofrag = args.nofrag
        self.point_charges = 'd4'
        self.lennard_jones = 'd4'
>>>>>>> a1618951
        #############################

        if args.p:
            self.param = args.p

        if args.o:
            self.read_options(args.o)

        self.initialize(args.f, args.s)

    def initialize(self, file, start):
        coord = False

        if file.endswith('/'):
            file = file[:-1]
        path = os.path.dirname(file)
        if path != '':
            path = f'{path}/'
            file = os.path.basename(file)

        if '.' in file:
            coord = True
            self.job_name = file.split('.')[0]
            self.coord_file = file
        else:
            self.job_name = file.split('_qforce')[0]

        self.job_dir = f'{path}{self.job_name}_qforce'
        os.makedirs(self.job_dir, exist_ok=True)
        self.frag_dir = f'{self.job_dir}/fragments'
        os.makedirs(self.frag_dir, exist_ok=True)
        os.makedirs(self.frag_lib, exist_ok=True)

        self.fchk_file = self.set_file_name('.fchk')
        self.qm_freq_out = self.set_file_name(('.out', '.log'))

        if coord:
            self.xyz_file = f'{self.job_dir}/init.xyz'
            molecule = read(file)
            write(self.xyz_file, molecule, plain=True)

        if not self.fchk_file or not self.qm_freq_out:
            self.job_type = 'init'
            self.check_requirements()
            make_hessian_input(self)
        else:
            self.job_type = 'fit'
            self.check_requirements()
            fit_forcefield(self)

    def set_file_name(self, ext):
        files = [f for f in os.listdir(self.job_dir) if f.endswith(ext)]
        f_type = '/'.join(ext)
        if len(files) == 0:
            file = False
        elif len(files) > 2:
            sys.exit(f'ERROR: There are multiple {f_type} files in'
                     f'{self.job_dir}. Please check. \n\n')
        else:
            file = f'{self.job_dir}/{files[0]}'
        return file

    def read_options(self, input_file):
        with open(input_file, "r") as inp:
            in_job_script = False
            for line in inp:
                line = line.strip()
                low_line = line.lower().replace("=", " = ")
                if in_job_script:
                    self.job_script.append(line)
                elif low_line == "" or low_line[0] == ";":
                    continue
                elif len(low_line.split()) > 1 and low_line.split()[1] == "=":
                    prop = low_line.split()[0]
                    value = line.replace("=", " = ").split()[2]
                    # General
                    if prop == "n_equiv":
                        self.n_equiv = int(value)
                    # related to file creation
                    elif prop == "scan_no":
                        self.scan_no = str(value)
                    elif prop == "scan_step":
                        self.scan_step = str(value)
                    elif prop == "charge":
                        self.charge = int(value)
                    elif prop == "multiplicity":
                        self.multi = int(value)
                    elif prop == "method":
                        self.method = value.upper()
                    elif prop == "basis_set":
                        self.set_basis(value.upper())
                    elif prop == "dispersion":
                        if value == "no":
                            self.disp = ""
                        else:
                            self.disp = value.upper()
                    elif prop == "n_procs":
                        self.set_nproc(value)
                    elif prop == "memory":
                        self.set_mem(value)
                    elif prop == "charge_method":
                        self.charge_method = value
                    # related to hessianfitting
                    elif prop == "urey" and value == "yes":
                        self.urey = True
                        self.ignored_terms.remove('urey')
                    elif prop == "cross" and value == "yes":
                        self.cross = True
                        self.ignored_terms.remove('cross_bond_angle')
                    elif prop == "vibrational_coef":
                        self.vibr_coef = float(value)
                    elif prop == "n_excl" and value in ["2", "3"]:
                        self.n_excl = int(value)
                    # related to fragment
                    elif prop == "frag_dir":
                        self.frag_lib = value
<<<<<<< HEAD
                    elif prop == "external_nb":
                        if value == "yes":
                            self.external_nonbonded = True
                    elif prop == "nb_off" and value == 'yes':
                        self.nb_off = True
=======
                    elif prop == "point_charges":
                        self.point_charges = value
                    elif prop == "lennard_jones":
                        self.lennard_jones = value
                    elif prop == "nb_off" and value == 'yes':
                        self.ignored_terms.append('non_bonded')
>>>>>>> a1618951
                elif ("[" in low_line and "]" in low_line and
                      "job_script" in low_line):
                    in_job_script = True

    def set_nproc(self, nprocs):
        if nprocs != "no":
            self.nproc = ("%nprocshared=" + nprocs + "\n")

    def set_mem(self, memory):
        if memory != "no":
            self.mem = ("%mem=" + memory + "\n")

    def set_basis(self, basis):
        if '**' in basis:
            self.basis = f'{basis[:-2]}(D,P)'
        elif '*' in basis:
            self.basis = f'{basis[:-1]}(D)'
        else:
            self.basis = basis

    def check_requirements(self):
        if self.job_type == "fragment" or self.job_type == "fit":
            if not self.fchk_file or not self.qm_freq_out:
                sys.exit(f"ERROR: You requested a {self.job_type} calculation "
                         "but the required .fchk and/or .out/.log file(s) "
                         f"is/are missing in the directory: {self.job_dir} \n"
                         "Please first perform the Hessian calculation and "
                         "provide the necessary output files.\n\n")
        if self.job_type == "fit":
            self.check_exe("dftd4")

    def check_exe(self, exe):
        if exe == "dftd4":
            error = ('To get LJ parameters, you need the DFTD4 '
                     'software installed and the "dftd4" executable in PATH')
            if shutil.which(exe) is None:
                raise FileNotFoundError({error})<|MERGE_RESOLUTION|>--- conflicted
+++ resolved
@@ -44,20 +44,12 @@
         self.qm_freq_out = ""
         self.urey = False
         self.cross = False
-<<<<<<< HEAD
-        self.nrexcl = 3
-        self.param = []
-        self.nofrag = args.nofrag
-        self.nb_off = False
-        self.external_nonbonded = False
-=======
         self.ignored_terms = ['urey', 'cross_bond_angle']
         self.n_excl = 3
         self.param = []  # temporary
         self.nofrag = args.nofrag
         self.point_charges = 'd4'
         self.lennard_jones = 'd4'
->>>>>>> a1618951
         #############################
 
         if args.p:
@@ -174,20 +166,12 @@
                     # related to fragment
                     elif prop == "frag_dir":
                         self.frag_lib = value
-<<<<<<< HEAD
-                    elif prop == "external_nb":
-                        if value == "yes":
-                            self.external_nonbonded = True
-                    elif prop == "nb_off" and value == 'yes':
-                        self.nb_off = True
-=======
                     elif prop == "point_charges":
                         self.point_charges = value
                     elif prop == "lennard_jones":
                         self.lennard_jones = value
                     elif prop == "nb_off" and value == 'yes':
                         self.ignored_terms.append('non_bonded')
->>>>>>> a1618951
                 elif ("[" in low_line and "]" in low_line and
                       "job_script" in low_line):
                     in_job_script = True
